--- conflicted
+++ resolved
@@ -83,9 +83,6 @@
             right: screenWidth * 0.25,
             child: _buildResetButton(context),
           ),
-<<<<<<< HEAD
-
-=======
           
           // Coordination button (if coordinator) - reactive to role changes
           ChangeNotifierProvider.value(
@@ -111,7 +108,6 @@
             child: _buildNetworkStatus(context),
           ),
           
->>>>>>> fb9462eb
           // Settings icon in top right corner
           Positioned(top: 40, right: 40, child: _buildSettingsButton(context)),
         ],
@@ -289,13 +285,7 @@
     );
   }
 
-<<<<<<< HEAD
-  void _startGame() {
-    appLog.info(
-      'Starting game - removing MainMenu overlay and resuming engine',
-    );
-
-=======
+
   void _startGame() async {
     appLog.info('Starting game - removing MainMenu overlay and resuming engine');
     
@@ -308,7 +298,6 @@
       }
     }
     
->>>>>>> fb9462eb
     // Remove the main menu overlay
     game.overlays.remove(MainMenuUI.overlayID);
 
